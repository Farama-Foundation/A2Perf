--- conflicted
+++ resolved
@@ -1,24 +1,12 @@
 #!/bin/bash
 
-<<<<<<< HEAD
-#declare -a servers=("locomotion-0" "locomotion-1" "locomotion-2" "locomotion-3" "locomotion-4" "locomotion-5")
-#declare -a zones=("us-central1-a" "us-central1-a" "us-east4-a" "us-east4-a" "us-west1-a" "us-west1-a")
-=======
 declare -a servers=("locomotion-0" "locomotion-1" "locomotion-2" "locomotion-3" "locomotion-4" "locomotion-5")
 declare -a zones=("us-central1-a" "europe-west4-a" "us-east4-a" "us-east4-a" "us-east7-a" "us-east1-b")
->>>>>>> b1a2072d
 
-declare -a servers=("locomotion-3" "locomotion-4" "locomotion-5")
-declare -a zones=("us-east4-a" "us-east7-a" "us-east1-b")
-#local_port=10999
-local_port=11002
+local_port=10999
 
 # Create a new detached tmux session with a dummy command
-<<<<<<< HEAD
-tmux new-session -d -s tunnels_locomotion_ddpg "echo 'Tunnels'; zsh"
-=======
 tmux new-session -d -s tunnels_locomotion "echo 'Tunnels'; zsh"
->>>>>>> b1a2072d
 
 # Loop through each server using its index and establish the SSH tunnel
 for index in "${!servers[@]}"; do
@@ -29,11 +17,7 @@
   echo "Establishing tunnel for $server in zone $zone on local port $local_port..."
 
   # Run expect within tmux, also adding the zone parameter
-<<<<<<< HEAD
-  tmux new-window -t tunnels_locomotion_ddpg -n "$server" "/usr/bin/expect -c \"
-=======
   tmux new-window -t tunnels_locomotion -n "$server" "/usr/bin/expect -c \"
->>>>>>> b1a2072d
         set timeout -1
         spawn gcloud compute ssh $server --zone $zone --tunnel-through-iap -- -L $local_port:localhost:22
         expect \\\"Enter passphrase for key '/usr/local/google/home/ikechukwuu/.ssh/google_compute_engine':\\\"
