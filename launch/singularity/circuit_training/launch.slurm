#!/bin/bash
#SBATCH -c 16                # Number of cores requested
#SBATCH -N 12               # Spread 24 cores over 8 nodes
#SBATCH -t 0-12:00:00           # Runtime in D-HH:MM:SS, minimum of 10 minutes
#SBATCH -p seas_gpu            # Partition to submit to
#SBATCH --mem=64GB               # Total memory for the job (across all cores)
#SBATCH --gres=gpu:1           # Number of GPUs to use
<<<<<<< HEAD
#SBATCH -o ../logs/quadruped_locomotion/%j.log  # File to which output and errors will be written, %j inserts jobid
=======
#SBATCH -o ../logs/circuit_training/%j.log  # File to which output and errors will be written, %j inserts jobid
>>>>>>> 2c8f13d7

# These arguments most likely do not need to change
PYTHON_VERSION=python3.9
CIRCUIT_TRAINING_DIR=../../rl_perf/domains/circuit_training
DOCKER_IMAGE_NAME="circuit_training:core"
DOCKER_CONTAINER_NAME="circuit_training_container"
DOCKERFILE_PATH="./rl_perf/domains/circuit_training/tools/docker/ubuntu_circuit_training"
REQUIREMENTS_PATH="./requirements.txt"

# New Environment Variables
SEED=""
ROOT_DIR=""
GIN_CONFIG=""
PARTICIPANT_MODULE_PATH=""
REVERB_PORT=""
REVERB_SERVER_IP=""
NETLIST_FILE=""
INIT_PLACEMENT=""
RUN_OFFLINE_METRICS_ONLY=""
NUM_COLLECT_JOBS=""

# parse command-line arguments
for arg in "$@"; do
  case "$arg" in
  --seed=*)
    SEED="${arg#*=}"
    shift
    ;;
  --run_offline_metrics_only=*)
    RUN_OFFLINE_METRICS_ONLY="${arg#*=}"
    shift
    ;;
  --root_dir=*)
    ROOT_DIR="${arg#*=}"
    shift
    ;;
  --train_logs_dirs=*)
    TRAIN_LOGS_DIRS="${arg#*=}"
    shift
    ;;
  --gin_config=*)
    GIN_CONFIG="${arg#*=}"
    shift
    ;;
  --participant_module_path=*)
    PARTICIPANT_MODULE_PATH="${arg#*=}"
    shift
    ;;
  --circuit_training_dir=*)
    CIRCUIT_TRAINING_DIR="${arg#*=}"
    shift
    ;;
  --docker_image_name=*)
    DOCKER_IMAGE_NAME="${arg#*=}"
    shift
    ;;
  --docker_container_name=*)
    DOCKER_CONTAINER_NAME="${arg#*=}"
    shift
    ;;
  --ssh_key_path=*)
    SSH_KEY_PATH="${arg#*=}"
    shift
    ;;
  --requirements_path=*)
    REQUIREMENTS_PATH="${arg#*=}"
    shift
    ;;
  --dockerfile_path=*)
    DOCKERFILE_PATH="${arg#*=}"
    shift
    ;;
  --reverb_port=*)
    REVERB_PORT="${arg#*=}"
    shift
    ;;
  --reverb_server_ip=*)
    REVERB_SERVER_IP="${arg#*=}"
    shift
    ;;
  --netlist_file=*)
    NETLIST_FILE="${arg#*=}"
    shift
    ;;
  --init_placement=*)
    INIT_PLACEMENT="${arg#*=}"
    shift
    ;;
  --num_collect_jobs=*)
    NUM_COLLECT_JOBS="${arg#*=}"
    shift
    ;;
  *)
    echo "Invalid option: $arg"
    exit 1
    ;;
  esac
done

SSH_KEY_PATH=$CIRCUIT_TRAINING_DIR/.ssh/id_rsa
REVERB_SERVER=$REVERB_SERVER_IP:$REVERB_PORT

echo "Env Batch Size: $ENV_BATCH_SIZE"
echo "Difficulty Level: $DIFFICULTY_LEVEL"
echo "Seed value: $SEED"
echo "Root directory: $ROOT_DIR"
echo "Gin config: $GIN_CONFIG"
echo "Participant module path: $PARTICIPANT_MODULE_PATH"
echo "Circuit training directory: $CIRCUIT_TRAINING_DIR"
echo "Docker image name: $DOCKER_IMAGE_NAME"
echo "Docker container name: $DOCKER_CONTAINER_NAME"
echo "Dockerfile path: $DOCKERFILE_PATH"
echo "SSH key path: $SSH_KEY_PATH"
echo "Requirements path: $REQUIREMENTS_PATH"
echo "Reverb Port: $REVERB_PORT"
echo "Reverb Server: $REVERB_SERVER"
echo "Netlist File: $NETLIST_FILE"
echo "Initial Placement: $INIT_PLACEMENT"

# Move the top level directory
cd ..

singularity exec \
  --nv \
  --bind /dev/shm:/dev/shm \
  --bind /var/run/:/var/run/ \
  --bind /usr/bin/scontrol:/usr/bin/scontrol \
  --bind /sys/class/powercap/:/sys/class/powercap/ \
  --bind /usr/lib64/slurm/libslurmfull.so:/usr/lib64/slurm/libslurmfull.so \
  --bind /lib64/libreadline.so.7:/lib64/libreadline.so.7 \
  --bind /lib64/libhistory.so.7:/lib64/libhistory.so.7 \
  --bind /etc/slurm/slurm.conf:/etc/slurm/slurm.conf \
  launch/singularity/circuit_training/circuit_training.sif bash <<EOF



source ~/.circuit_training/bin/activate

# Pass in the command line arguments
export ROOT_DIR=$ROOT_DIR
export GLOBAL_SEED=$SEED
export REVERB_PORT=$REVERB_PORT
export REVERB_SERVER_IP=$REVERB_SERVER_IP
export NETLIST_FILE=$NETLIST_FILE
export INIT_PLACEMENT=$INIT_PLACEMENT
export NUM_COLLECT_JOBS=$NUM_COLLECT_JOBS
export WRAPT_DISABLE_EXTENSIONS=true
export PYTHONPATH=$(pwd):\$PYTHONPATH

echo $PYTHONPATH

$PYTHON_VERSION rl_perf/submission/main_submission.py \
  --gin_file=$GIN_CONFIG \
  --participant_module_path=$PARTICIPANT_MODULE_PATH \
  --root_dir=$ROOT_DIR \
  --train_logs_dirs=$TRAIN_LOGS_DIRS \
  --run_offline_metrics_only=$RUN_OFFLINE_METRICS_ONLY

EOF

# Cluster changed, so we need to use exec...
# Start a singularity instance. The instance should be named with the job id
#singularity instance start \
#  --nv \
#  --bind /dev/shm:/dev/shm \
#  --bind /var/run/:/var/run/ \
#  --bind /sys/class/powercap/:/sys/class/powercap/ \
#  launch/singularity/circuit_training/circuit_training.sif circuit_training_"$SLURM_JOB_ID"
#
#singularity exec instance://circuit_training_"$SLURM_JOB_ID" bash <<EOF
#
#source ~/.circuit_training/bin/activate
#
## Pass in the command line arguments
#export ROOT_DIR=$ROOT_DIR
#export GLOBAL_SEED=$SEED
#export REVERB_PORT=$REVERB_PORT
#export REVERB_SERVER=$REVERB_SERVER
#export NETLIST_FILE=$NETLIST_FILE
#export INIT_PLACEMENT=$INIT_PLACEMENT
#export NUM_COLLECT_JOBS=$NUM_COLLECT_JOBS
#export WRAPT_DISABLE_EXTENSIONS=true
#
#
#$PYTHON_VERSION rl_perf/submission/main_submission.py \
#  --gin_file=$GIN_CONFIG \
#  --participant_module_path=$PARTICIPANT_MODULE_PATH \
#  --root_dir=$ROOT_DIR \
#  --train_logs_dirs=$TRAIN_LOGS_DIRS \
#  --run_offline_metrics_only=$RUN_OFFLINE_METRICS_ONLY
#EOF

exit 0

# Set the python path to a hidden directory in the home directory.
# When we run multiple jobs on the same machine, we do not want them to interfere with each other.
# This also helps us avoid installing packages repeatedly.

#IMPORTANT: Run these commands first to get the environment set up
exit 0

export SINGULARITYENV_LD_LIBRARY_PATH=/lib64:$LD_LIBRARY_PATH
singularity shell --nv \
  --bind /dev/shm:/dev/shm \
  --bind /var/run/:/var/run/ \
  --bind /usr/bin/scontrol:/usr/bin/scontrol \
  --bind /sys/class/powercap/:/sys/class/powercap/ \
  --bind /usr/lib64/slurm/libslurmfull.so:/usr/lib64/slurm/libslurmfull.so \
  --bind /lib64/libreadline.so.7:/lib64/libreadline.so.7 \
  --bind /lib64/libhistory.so.7:/lib64/libhistory.so.7 \
  --bind /etc/slurm/slurm.conf:/etc/slurm/slurm.conf \
  launch/singularity/circuit_training/circuit_training.sif

singularity shell --nv \
  --bind /dev/shm:/dev/shm \
  --bind /var/run/:/var/run/ \
  --bind /usr/bin/scontrol:/usr/bin/scontrol \
  --bind /usr/lib64/slurm/libslurmfull.so:/usr/lib64/slurm/libslurmfull.so \
  --bind /lib64/libdl.so.2:/lib64/libdl.so.2 \
  --bind /lib64/libreadline.so.7:/lib64/libreadline.so.7 \
  --bind /lib64/libhistory.so.7:/lib64/libhistory.so.7 \
  --bind /lib64/libpthread.so.0:/lib64/libpthread.so.0 \
  --bind /lib64/libm.so.6:/lib64/libm.so.6 \
  --bind /lib64/libresolv.so.2:/lib64/libresolv.so.2 \
  --bind /lib64/libc.so.6:/lib64/libc.so.6 \
  --bind /lib64/libtinfo.so.6:/lib64/libtinfo.so.6 \
  --bind /sys/class/powercap/:/sys/class/powercap/ \
  launch/singularity/circuit_training/circuit_training.sif

singularity instance start \
  --nv \
  --bind /dev/shm:/dev/shm \
  --bind /var/run/:/var/run/ \
  --bind /sys/class/powercap/:/sys/class/powercap/ \
  launch/singularity/circuit_training/circuit_training.sif circuit_training_"$SLURM_JOB_ID"

singularity exec instance://circuit_training_"$SLURM_JOB_ID" bash <<EOF
python3.9 -m venv  --system-site-packages  ~/.circuit_training
source ~/.circuit_training/bin/activate
pip install --upgrade pip
pip install --upgrade setuptools
pip install -r requirements.txt
pip install -e .
pip install -r rl_perf/rlperf_benchmark_submission/circuit_training/requirements.txt
EOF

# Run a python shell if you need...
singularity shell instance://circuit_training_"$SLURM_JOB_ID"
source ~/.circuit_training/bin/activate<|MERGE_RESOLUTION|>--- conflicted
+++ resolved
@@ -5,11 +5,7 @@
 #SBATCH -p seas_gpu            # Partition to submit to
 #SBATCH --mem=64GB               # Total memory for the job (across all cores)
 #SBATCH --gres=gpu:1           # Number of GPUs to use
-<<<<<<< HEAD
-#SBATCH -o ../logs/quadruped_locomotion/%j.log  # File to which output and errors will be written, %j inserts jobid
-=======
 #SBATCH -o ../logs/circuit_training/%j.log  # File to which output and errors will be written, %j inserts jobid
->>>>>>> 2c8f13d7
 
 # These arguments most likely do not need to change
 PYTHON_VERSION=python3.9
