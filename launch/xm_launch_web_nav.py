import glob
import itertools
import os

from absl import app
from absl import flags
from xmanager import xm
from xmanager import xm_local

<<<<<<< HEAD
flags.DEFINE_string('experiment_name', 'quadruped_locomotion', 'Name of experiment')
flags.DEFINE_string('root_dir', '/tmp/xm_local', 'Base directory for logs and results')
flags.DEFINE_string('train_logs_dir', 'train',
                    'Directory for train logs from all of the experiments that reliability metrics will be calculated on')
flags.DEFINE_bool('local', False, 'Run locally or on cluster')
flags.DEFINE_bool('debug', False, 'Debug mode')
flags.DEFINE_bool('run_offline_metrics_only', False, 'Whether to run offline metrics only.')
flags.DEFINE_string('participant_module_path', None, 'Path to participant module')
flags.DEFINE_string('gin_config', None, 'Path to gin config file that determines which experiment to run')
=======
_EXPERIMENT_NAME = flags.DEFINE_string(
    'experiment_name', 'web_nav', 'Name of experiment'
)
_ROOT_DIR = flags.DEFINE_string(
    'root_dir', '/tmp/xm_local', 'Base directory for logs and results'
)
_TRAIN_LOGS_DIRS = flags.DEFINE_multi_string(
    'train_logs_dirs',
    ['train'],
    'Directories for train logs from all of the experiments that reliability'
    ' metrics will be calculated on',
)
_LOCAL = flags.DEFINE_bool('local', False, 'Run locally or on cluster')
_DEBUG = flags.DEFINE_bool('debug', False, 'Debug mode')
_TRAIN_EXP_ID = flags.DEFINE_string(
    'train_exp_id',
    None,
    'Experiment where the training logs are stored. This must be present for'
    ' inference or running offline metrics',
)
_INFERENCE = flags.DEFINE_bool(
    'inference', False, 'Whether to run train or inferenceexperiment.'
)
_RUN_OFFLINE_METRICS_ONLY = flags.DEFINE_bool(
    'run_offline_metrics_only', False, 'Whether to run train or inference.'
)
_PARTICIPANT_MODULE_PATH = flags.DEFINE_string(
    'participant_module_path', None, 'Path to participant module'
)
_GIN_CONFIG = flags.DEFINE_string(
    'gin_config',
    None,
    'Path to gin config file that determines which experiment to run',
)
>>>>>>> 2c8f13d7
FLAGS = flags.FLAGS


def main(_):
    # set directory of this script as working directory
    os.chdir(os.path.dirname(os.path.abspath(__file__)))

<<<<<<< HEAD
    web_nav_dir = os.path.join(os.getcwd(), '../rl_perf/domains/quadruped_locomotion')
    if FLAGS.local:
=======
    web_nav_dir = os.path.join(os.getcwd(), '../rl_perf/domains/web_nav')
    dockerfile_path = os.path.join(web_nav_dir, 'docker/Dockerfile')
    if _LOCAL.value:
>>>>>>> 2c8f13d7
        executable_path = '/usr/bin/bash'
        binary_path = './local/web_nav/launch.sh'
        additional_args = []
        env_vars = dict(
            WEB_NAV_DIR=web_nav_dir,
            TF_FORCE_GPU_ALLOW_GROWTH='true',
            TF_GPU_ALLOCATOR='cuda_malloc_async'  # doesn't work on some of the FASRC machines???

        )

    else:
        # Create log dirs since singularity needs them to exist
        executable_path = '/usr/bin/sbatch'
        binary_path = './singularity/web_nav/launch.slurm'
        additional_args = []
        env_vars = dict(
            TF_FORCE_GPU_ALLOW_GROWTH='true',
            TF_GPU_ALLOCATOR='cuda_malloc_async'  # doesn't work on some of the FASRC machines???
        )

    with xm_local.create_experiment(
            experiment_title=_EXPERIMENT_NAME.value
    ) as experiment:
        if _DEBUG.value:
            web_nav_seeds = [
                14,
                82,
                37
            ]
            difficulty_levels = [1]
            env_batch_sizes = [8]
            total_env_steps = [10000]
        else:
            web_nav_seeds = [
                37,
                14,
                82
            ]
            env_batch_sizes = [16]
            total_env_steps = [1000000]
            difficulty_levels = [1]

        web_nav_hparam_sweeps = list(
            dict([
                ('seed', seed),
                ('env_batch_size', env_batch_size),
                ('total_env_steps', env_steps),
                ('difficulty_level', difficulty_level),
            ])
            for (
                seed,
                env_batch_size,
                env_steps,
                difficulty_level,
            ) in itertools.product(
                web_nav_seeds,
                env_batch_sizes,
                total_env_steps,
                difficulty_levels,
            )
        )

        # Define Executable
        [executable] = experiment.package(
            [
                xm.binary(
                    path=executable_path,
                    args=[binary_path] + additional_args,
                    executor_spec=xm_local.LocalSpec(),
                    env_vars=env_vars,
                )
            ]
        )

        for i, hparam_config in enumerate(web_nav_hparam_sweeps):
            experiment_name = ('_'.join(
                f'{key}={hparam_config[key]}'
                for key in sorted(hparam_config.keys())
            )
            )

            # Add additional arguments that are constant across all runs
            root_dir = os.path.abspath(_ROOT_DIR.value)
            root_dir = os.path.join(root_dir, experiment_name)

            train_logs_dirs = [_TRAIN_LOGS_DIRS.value]

            if _RUN_OFFLINE_METRICS_ONLY.value:
                for dir in _TRAIN_LOGS_DIRS.value:
                    full_dir = os.path.join(root_dir, dir, 'event*')
                    event_files = glob.glob(full_dir)
                    train_logs_dirs.extend(os.path.dirname(f) for f in event_files)
            print(train_logs_dirs)
            print(root_dir)

            participant_module_path = os.path.join(_PARTICIPANT_MODULE_PATH.value)
            run_offline_metrics_only = str(_RUN_OFFLINE_METRICS_ONLY.value)
            hparam_config.update(
                dict(
                    root_dir=root_dir,
                    gin_config=_GIN_CONFIG.value,
                    docker_container_name=f'web_nav_container_{i}',
                    participant_module_path=participant_module_path,
                    dockerfile_path=dockerfile_path,
                    work_unit_id=i,
                    web_nav_dir=web_nav_dir,
                    train_logs_dirs=train_logs_dirs[0],
                    run_offline_metrics_only=run_offline_metrics_only,
                )
            )
            print(hparam_config)
            experiment.add(
                xm.Job(
                    executable=executable,
                    executor=xm_local.Local(),
                    args=hparam_config,
                    env_vars=dict(
                        **env_vars,
                    ),
                )
            )


if __name__ == '__main__':
    app.run(main)<|MERGE_RESOLUTION|>--- conflicted
+++ resolved
@@ -7,17 +7,6 @@
 from xmanager import xm
 from xmanager import xm_local
 
-<<<<<<< HEAD
-flags.DEFINE_string('experiment_name', 'quadruped_locomotion', 'Name of experiment')
-flags.DEFINE_string('root_dir', '/tmp/xm_local', 'Base directory for logs and results')
-flags.DEFINE_string('train_logs_dir', 'train',
-                    'Directory for train logs from all of the experiments that reliability metrics will be calculated on')
-flags.DEFINE_bool('local', False, 'Run locally or on cluster')
-flags.DEFINE_bool('debug', False, 'Debug mode')
-flags.DEFINE_bool('run_offline_metrics_only', False, 'Whether to run offline metrics only.')
-flags.DEFINE_string('participant_module_path', None, 'Path to participant module')
-flags.DEFINE_string('gin_config', None, 'Path to gin config file that determines which experiment to run')
-=======
 _EXPERIMENT_NAME = flags.DEFINE_string(
     'experiment_name', 'web_nav', 'Name of experiment'
 )
@@ -52,7 +41,6 @@
     None,
     'Path to gin config file that determines which experiment to run',
 )
->>>>>>> 2c8f13d7
 FLAGS = flags.FLAGS
 
 
@@ -60,14 +48,9 @@
     # set directory of this script as working directory
     os.chdir(os.path.dirname(os.path.abspath(__file__)))
 
-<<<<<<< HEAD
-    web_nav_dir = os.path.join(os.getcwd(), '../rl_perf/domains/quadruped_locomotion')
-    if FLAGS.local:
-=======
     web_nav_dir = os.path.join(os.getcwd(), '../rl_perf/domains/web_nav')
     dockerfile_path = os.path.join(web_nav_dir, 'docker/Dockerfile')
     if _LOCAL.value:
->>>>>>> 2c8f13d7
         executable_path = '/usr/bin/bash'
         binary_path = './local/web_nav/launch.sh'
         additional_args = []
